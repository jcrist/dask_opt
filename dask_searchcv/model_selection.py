from __future__ import absolute_import, division, print_function

from operator import getitem
from collections import defaultdict
from itertools import repeat
from multiprocessing import cpu_count
import numbers

import numpy as np
import dask
<<<<<<< HEAD
from dask.base import tokenize, is_dask_collection
=======
from dask.base import tokenize
>>>>>>> a2dd24ed
from dask.delayed import delayed
from dask.threaded import get as threaded_get
from dask.utils import derived_from
from sklearn import model_selection
from sklearn.base import is_classifier, clone, BaseEstimator, MetaEstimatorMixin
from sklearn.exceptions import NotFittedError
from sklearn.metrics.scorer import check_scoring
from sklearn.model_selection._search import _check_param_grid, BaseSearchCV
from sklearn.model_selection._split import (_BaseKFold,
                                            BaseShuffleSplit,
                                            KFold,
                                            StratifiedKFold,
                                            LeaveOneOut,
                                            LeaveOneGroupOut,
                                            LeavePOut,
                                            LeavePGroupsOut,
                                            PredefinedSplit,
                                            _CVIterableWrapper)
from sklearn.pipeline import Pipeline, FeatureUnion
from sklearn.utils.metaestimators import if_delegate_has_method
from sklearn.utils.multiclass import type_of_target
from sklearn.utils.validation import _num_samples, check_is_fitted

from ._normalize import normalize_estimator
from .methods import (fit, fit_transform, fit_and_score, pipeline, fit_best,
                      get_best_params, create_cv_results, cv_split,
                      cv_n_samples, cv_extract, cv_extract_params,
                      decompress_params, score, feature_union,
                      feature_union_concat, MISSING)
<<<<<<< HEAD
from .utils import to_indexable, to_keys, unzip, is_pipeline,_get_est_type
=======
from .utils import to_indexable, to_keys, unzip, is_dask_collection
>>>>>>> a2dd24ed

try:
    from cytoolz import get, pluck
except ImportError:  # pragma: no cover
    from toolz import get, pluck


__all__ = ['GridSearchCV', 'RandomizedSearchCV']


class TokenIterator(object):
    def __init__(self, base_token):
        self.token = base_token
        self.counts = defaultdict(int)

    def __call__(self, est):
        typ = type(est)
        c = self.counts[typ]
        self.counts[typ] += 1
        return self.token if c == 0 else self.token + str(c)


def build_graph(estimator, cv, scorer, candidate_params, X, y=None,
                groups=None, sampler=None, fit_params=None, iid=True, refit=True,
                error_score='raise', return_train_score=True,
                cache_cv=True):
    dsk = {}
    # "pairwise" estimators require a different graph for CV splitting
    X, y, groups = to_indexable(X, y, groups)
    cv = check_cv(cv, y, is_classifier(estimator))
    is_pairwise = getattr(estimator, '_pairwise', False)
    X_name, y_name, groups_name = to_keys(dsk, X, y, groups)
    n_splits = compute_n_splits(cv, X, y, groups)
    if fit_params:
        # A mapping of {name: (name, graph-key)}
        param_values = to_indexable(*fit_params.values(), allow_scalars=True)
        fit_params = {k: (k, v) for (k, v) in
                      zip(fit_params, to_keys(dsk, *param_values))}
    else:
        fit_params = {}
    fields, tokens, params = normalize_params(candidate_params)
    main_token = tokenize(normalize_estimator(estimator), fields, params,
                          X_name, y_name, groups_name, fit_params, cv,
                          error_score == 'raise', return_train_score)

    cv_name = 'cv-split-' + main_token

    dsk[cv_name] = (cv_split, cv, X_name, y_name, groups_name,
                    is_pairwise, cache_cv, sampler)

    if iid:
        weights = 'cv-n-samples-' + main_token
        dsk[weights] = (cv_n_samples, cv_name)
    else:
        weights = None

    scores = do_fit_and_score(dsk, main_token, estimator, cv_name, fields,
                              tokens, params, X_name, y_name, fit_params,
                              n_splits, error_score, scorer,
                              return_train_score)

    cv_results = 'cv-results-' + main_token
    candidate_params_name = 'cv-parameters-' + main_token
    dsk[candidate_params_name] = (decompress_params, fields, params)
    dsk[cv_results] = (create_cv_results, scores, candidate_params_name,
                       n_splits, error_score, weights)
    keys = [cv_results]

    if refit:
        best_params = 'best-params-' + main_token
        dsk[best_params] = (get_best_params, candidate_params_name, cv_results)
        best_estimator = 'best-estimator-' + main_token
        if fit_params:
            fit_params = (dict, (zip, list(fit_params.keys()),
                                list(pluck(1, fit_params.values()))))
        dsk[best_estimator] = (fit_best, clone(estimator), best_params,
                               X_name, y_name, fit_params)
        keys.append(best_estimator)
    return dsk, keys, n_splits


def normalize_params(params):
    """Take a list of dictionaries, and tokenize/normalize."""
    # Collect a set of all fields
    fields = set()
    for p in params:
        fields.update(p)
    fields = sorted(fields)

    params2 = list(pluck(fields, params, MISSING))
    # Non-basic types (including MISSING) are unique to their id
    tokens = [tuple(x if isinstance(x, (int, float, str)) else id(x)
                    for x in p) for p in params2]

    return fields, tokens, params2


def _get_fit_params(cv, fit_params, n_splits):
    if not fit_params:
        return [(n, None) for n in range(n_splits)]
    keys = []
    vals = []
    for name, (full_name, val) in fit_params.items():
        vals.append(val)
        keys.append((name, full_name))
    return [(n, (cv_extract_params, cv, keys, vals, n))
            for n in range(n_splits)]


def _group_fit_params(steps, fit_params):
    param_lk = {n: {} for n, _ in steps}
    for pname, pval in fit_params.items():
        step, param = pname.split('__', 1)
        param_lk[step][param] = pval
    return param_lk


def do_fit_and_score(dsk, main_token, est, cv, fields, tokens, params,
                     X, y, fit_params, n_splits, error_score, scorer,
                     return_train_score):
    if not is_pipeline(est):
        # Fitting and scoring can all be done as a single task
        n_and_fit_params = _get_fit_params(cv, fit_params, n_splits)

        est_type = _get_est_type(est)
        est_name = '%s-%s' % (est_type, main_token)
        score_name = '%s-fit-score-%s' % (est_type, main_token)
        dsk[est_name] = est

        seen = {}
        m = 0
        out = []
        out_append = out.append

        for t, p in zip(tokens, params):
            if t in seen:
                out_append(seen[t])
            else:
                for n, fit_params in n_and_fit_params:
                    dsk[(score_name, m, n)] = (fit_and_score, est_name, cv,
                                               X, y, n, scorer, error_score,
                                               fields, p, fit_params,
                                               return_train_score)
                seen[t] = (score_name, m)
                out_append((score_name, m))
                m += 1
        scores = [k + (n,) for n in range(n_splits) for k in out]
    else:
        X_train = (cv_extract, cv, X, y, True, True)
        X_test = (cv_extract, cv, X, y, True, False)
        y_train = (cv_extract, cv, X, y, False, True)
        y_test = (cv_extract, cv, X, y, False, False)

        # Fit the estimator on the training data
        X_trains = [X_train] * len(params)
        y_trains = [y_train] * len(params)
        fit_ests = do_fit(dsk, TokenIterator(main_token), est, cv,
                          fields, tokens, params, X_trains, y_trains,
                          fit_params, n_splits, error_score)
        score_name = 'score-' + main_token

        scores = []
        scores_append = scores.append
        for n in range(n_splits):
            if return_train_score:
                xtrain = X_train + (n,)
                ytrain = y_train + (n,)
            else:
                xtrain = ytrain = None

            xtest = X_test + (n,)
            ytest = y_test + (n,)
            for (name, m) in fit_ests:
                dsk[(score_name, m, n)] = (score, (name, m, n), xtest, ytest,
                                           xtrain, ytrain, scorer)
                scores_append((score_name, m, n))
    return scores


def do_fit(dsk, next_token, est, cv, fields, tokens, params, Xs, ys,
           fit_params, n_splits, error_score):
    if is_pipeline(est) and params is not None:
        return _do_pipeline(dsk, next_token, est, cv, fields, tokens, params,
                            Xs, ys, fit_params, n_splits, error_score, False)
    else:
        n_and_fit_params = _get_fit_params(cv, fit_params, n_splits)

        if params is None:
            params = tokens = repeat(None)
            fields = None

        token = next_token(est)
        est_type = _get_est_type(est)
        est_name = '%s-%s' % (est_type, token)
        fit_name = '%s-fit-%s' % (est_type, token)
        dsk[est_name] = est

        seen = {}
        m = 0
        out = []
        out_append = out.append

        for X, y, t, p in zip(Xs, ys, tokens, params):
            if (X, y, t) in seen:
                out_append(seen[X, y, t])
            else:
                for n, fit_params in n_and_fit_params:
                    dsk[(fit_name, m, n)] = (fit, est_name, X + (n,),
                                             y + (n,), error_score,
                                             fields, p, fit_params)
                seen[(X, y, t)] = (fit_name, m)
                out_append((fit_name, m))
                m += 1

        return out


def _split_Xy(X, y):
    siz = getattr(X, '__len__', lambda: None)()
    new_y = y
    if siz == 2:
        X, new_y = X
    return X, new_y


def do_fit_transform(dsk, next_token, est, cv, fields, tokens, params, Xs, ys,
                     fit_params, n_splits, error_score):
    if is_pipeline(est) and params is not None:
        return _do_pipeline(dsk, next_token, est, cv, fields, tokens, params,
                            Xs, ys, fit_params, n_splits, error_score, True)
    elif isinstance(est, FeatureUnion) and params is not None:
        return _do_featureunion(dsk, next_token, est, cv, fields, tokens,
                                params, Xs, ys, fit_params, n_splits,
                                error_score)
    else:
        n_and_fit_params = _get_fit_params(cv, fit_params, n_splits)

        if params is None:
            params = tokens = repeat(None)
            fields = None

        name = _get_est_type(est)
        token = next_token(est)
        fit_Xt_name = '%s-fit-transform-%s' % (name, token)
        fit_name = '%s-fit-%s' % (name, token)
        Xt_name = '%s-transform-X-%s' % (name, token)
        yt_name = '%s-transform-y-%s' % (name, token)
        est_name = '%s-%s' % (_get_est_type(est), token)
        dsk[est_name] = est

        seen = {}
        m = 0
        out = []
        out_append = out.append

        for X, y, t, p in zip(Xs, ys, tokens, params):
            if (X, y, t) in seen:
                out_append(seen[X, y, t])
            else:
                for n, fit_params in n_and_fit_params:
                    dsk[(fit_Xt_name, m, n)] = (fit_transform, est_name,
                                                X + (n,), y + (n,),
                                                error_score, fields, p,
                                                fit_params)
                    dsk[(fit_name, m, n)] = (getitem, (fit_Xt_name, m, n), 0)
                    Xty = (getitem, (fit_Xt_name, m, n), 1)
                    dsk[(Xt_name, m, n)] = (getitem, Xty, 0)
                    dsk[(yt_name, m, n)] = (getitem, Xty, 1)
                seen[X, y, t] = m
                out_append(m)
                m += 1

        return ([(fit_name, i) for i in out],
                [(Xt_name, i) for i in out],
                [(yt_name, i) for i in out],)


def _group_subparams(steps, fields, ignore=()):
    # Group the fields into a mapping of {stepname: [(newname, orig_index)]}
    field_to_index = dict(zip(fields, range(len(fields))))
    step_fields_lk = {s: [] for s, _ in steps}
    for f in fields:
        if '__' in f:
            step, param = f.split('__', 1)
            if step in step_fields_lk:
                step_fields_lk[step].append((param, field_to_index[f]))
                continue
        if f not in step_fields_lk and f not in ignore:
            raise ValueError("Unknown parameter: `%s`" % f)
    return field_to_index, step_fields_lk


def _group_ids_by_index(index, tokens):
    id_groups = []

    def new_group():
        o = []
        id_groups.append(o)
        return o.append

    _id_groups = defaultdict(new_group)
    for n, t in enumerate(pluck(index, tokens)):
        _id_groups[t](n)
    return id_groups


def _do_fit_step(dsk, next_token, step, cv, fields, tokens, params, Xs, ys,
                 fit_params, n_splits, error_score, step_fields_lk,
                 fit_params_lk, field_to_index, step_name, none_passthrough,
                 is_transform):
    sub_fields, sub_inds = map(list, unzip(step_fields_lk[step_name], 2))
    sub_fit_params = fit_params_lk[step_name]
    if step_name in field_to_index:
        # The estimator may change each call
        new_fits = {}
        new_Xs = {}
        new_ys = {}
        est_index = field_to_index[step_name]

        for ids in _group_ids_by_index(est_index, tokens):
            # Get the estimator for this subgroup
            sub_est = params[ids[0]][est_index]
            if sub_est is MISSING:
                sub_est = step

            # If an estimator is `None`, there's nothing to do
            if sub_est is None:
                nones = dict.fromkeys(ids, None)
                new_fits.update(nones)
                if is_transform:
                    if none_passthrough:
                        new_Xs.update(zip(ids, get(ids, Xs)))
                    else:
                        new_Xs.update(nones)
            else:
                # Extract the proper subset of Xs, ys
                sub_Xs = get(ids, Xs)
                sub_ys = get(ids, ys)
                # Only subset the parameters/tokens if necessary
                if sub_fields:
                    sub_tokens = list(pluck(sub_inds, get(ids, tokens)))
                    sub_params = list(pluck(sub_inds, get(ids, params)))
                else:
                    sub_tokens = sub_params = None

                if is_transform:
                    sub_fits, sub_Xs, sub_ys = do_fit_transform(dsk, next_token,
                                                        sub_est, cv, sub_fields,
                                                        sub_tokens, sub_params,
                                                        sub_Xs, sub_ys,
                                                        sub_fit_params,
                                                        n_splits, error_score)
                    new_ys.update(zip(ids, sub_ys))
                    new_Xs.update(zip(ids, sub_Xs))
                    new_fits.update(zip(ids, sub_fits))
                else:
                    sub_fits = do_fit(dsk, next_token, sub_est, cv,
                                        sub_fields, sub_tokens, sub_params,
                                        sub_Xs, sub_ys, sub_fit_params,
                                        n_splits, error_score)
                    new_fits.update(zip(ids, sub_fits))
        # Extract lists of transformed Xs and fit steps
        all_ids = list(range(len(Xs)))
        if is_transform:
            Xs = get(all_ids, new_Xs)
            ys = get(all_ids, new_ys)
        fits = get(all_ids, new_fits)
    elif step is None:
        # Nothing to do
        fits = [None] * len(Xs)
        if not none_passthrough:
            Xs = fits
    else:
        # Only subset the parameters/tokens if necessary
        if sub_fields:
            sub_tokens = list(pluck(sub_inds, tokens))
            sub_params = list(pluck(sub_inds, params))
        else:
            sub_tokens = sub_params = None

        if is_transform:
            fits, Xs, ys = do_fit_transform(dsk, next_token, step, cv,
                                        sub_fields, sub_tokens, sub_params,
                                        Xs, ys, sub_fit_params, n_splits,
                                        error_score)
        else:
            fits = do_fit(dsk, next_token, step, cv, sub_fields,
                            sub_tokens, sub_params, Xs, ys, sub_fit_params,
                            n_splits, error_score)
    return (fits, Xs, ys) if is_transform else (fits, None, None)


def _do_pipeline(dsk, next_token, est, cv, fields, tokens, params, Xs, ys,
                 fit_params, n_splits, error_score, is_transform):
    if 'steps' in fields:
        raise NotImplementedError("Setting Pipeline.steps in a gridsearch")
    field_to_index, step_fields_lk = _group_subparams(est.steps, fields)
    fit_params_lk = _group_fit_params(est.steps, fit_params)
    # A list of (step, is_transform)
    instrs = [(s, True) for s in est.steps[:-1]]
    instrs.append((est.steps[-1], is_transform))
    fit_steps = []
    for (step_name, step), transform in instrs:
        fits, Xs, ys = _do_fit_step(dsk, next_token, step, cv, fields, tokens,
                                    params, Xs, ys, fit_params, n_splits,
                                    error_score, step_fields_lk, fit_params_lk,
                                    field_to_index, step_name, True, transform)
        fit_steps.append(fits)
    # Rebuild the pipelines
    step_names = [n for n, _ in est.steps]
    out_ests = []
    out_ests_append = out_ests.append
    name = 'pipeline-' + next_token(est)
    m = 0
    seen = {}
    for steps in zip(*fit_steps):
        if steps in seen:
            out_ests_append(seen[steps])
        else:
            for n in range(n_splits):
                dsk[(name, m, n)] = (pipeline, step_names,
                                     [None if s is None else s + (n,)
                                      for s in steps])
            seen[steps] = (name, m)
            out_ests_append((name, m))
            m += 1

    if is_transform:
        return out_ests, Xs
    return out_ests


def _do_n_samples(dsk, token, Xs, n_splits):
    name = 'n_samples-' + token
    n_samples = []
    n_samples_append = n_samples.append
    seen = {}
    m = 0
    for x in Xs:
        if x in seen:
            n_samples_append(seen[x])
        else:
            for n in range(n_splits):
                dsk[name, m, n] = (_num_samples, x + (n,))
            n_samples_append((name, m))
            seen[x] = (name, m)
            m += 1
    return n_samples


def _do_featureunion(dsk, next_token, est, cv, fields, tokens, params, Xs, ys,
                     fit_params, n_splits, error_score):
    if 'transformer_list' in fields:
        raise NotImplementedError("Setting FeatureUnion.transformer_list "
                                  "in a gridsearch")

    (field_to_index,
     step_fields_lk) = _group_subparams(est.transformer_list, fields,
                                        ignore=('transformer_weights'))
    fit_params_lk = _group_fit_params(est.transformer_list, fit_params)

    token = next_token(est)

    n_samples = _do_n_samples(dsk, token, Xs, n_splits)

    fit_steps = []
    tr_Xs = []
    for (step_name, step) in est.transformer_list:
        fits, out_Xs, _ = _do_fit_step(dsk, next_token, step, cv, fields, tokens,
                                            params, Xs, ys, fit_params, n_splits,
                                            error_score, step_fields_lk, fit_params_lk,
                                            field_to_index, step_name, False, True)
        fit_steps.append(fits)
        tr_Xs.append(out_Xs)

    # Rebuild the FeatureUnions
    step_names = [n for n, _ in est.transformer_list]

    if 'transformer_weights' in field_to_index:
        index = field_to_index['transformer_weights']
        weight_lk = {}
        weight_tokens = list(pluck(index, tokens))
        for i, tok in enumerate(weight_tokens):
            if tok not in weight_lk:
                weights = params[i][index]
                if weights is MISSING:
                    weights = est.transformer_weights
                lk = weights or {}
                weight_list = [lk.get(n) for n in step_names]
                weight_lk[tok] = (weights, weight_list)
        weights = get(weight_tokens, weight_lk)
    else:
        lk = est.transformer_weights or {}
        weight_list = [lk.get(n) for n in step_names]
        weight_tokens = repeat(None)
        weights = repeat((est.transformer_weights, weight_list))

    out = []
    out_append = out.append
    fit_name = 'feature-union-' + token
    tr_name = 'feature-union-concat-' + token
    m = 0
    seen = {}
    for steps, Xs, wt, (w, wl), nsamp in zip(zip(*fit_steps), zip(*tr_Xs),
                                             weight_tokens, weights, n_samples):
        if (steps, wt) in seen:
            out_append(seen[steps, wt])
        else:
            for n in range(n_splits):
                dsk[(fit_name, m, n)] = (feature_union, step_names,
                                         [None if s is None else s + (n,)
                                          for s in steps], w)
                dsk[(tr_name, m, n)] = (feature_union_concat,
                                        [None if x is None else x + (n,)
                                         for x in Xs], nsamp + (n,), wl)
            seen[steps, wt] = m
            out_append(m)
            m += 1
    return [(fit_name, i) for i in out], [(tr_name, i) for i in out]


# ------------ #
# CV splitting #
# ------------ #

def check_cv(cv=3, y=None, classifier=False):
    """Dask aware version of ``sklearn.model_selection.check_cv``

    Same as the scikit-learn version, but works if ``y`` is a dask object.
    """
    if cv is None:
        cv = 3

    # If ``cv`` is not an integer, the scikit-learn implementation doesn't
    # touch the ``y`` object, so passing on a dask object is fine
    if not is_dask_collection(y) or not isinstance(cv, numbers.Integral):
        return model_selection.check_cv(cv, y, classifier)

    if classifier:
        # ``y`` is a dask object. We need to compute the target type
        target_type = delayed(type_of_target, pure=True)(y).compute()
        if target_type in ('binary', 'multiclass'):
            return StratifiedKFold(cv)
    return KFold(cv)


def compute_n_splits(cv, X, y=None, groups=None):
    """Return the number of splits.

    Parameters
    ----------
    cv : BaseCrossValidator
    X, y, groups : array_like, dask object, or None

    Returns
    -------
    n_splits : int
    """
    if not any(is_dask_collection(i) for i in (X, y, groups)):
        return cv.get_n_splits(X, y, groups)

    if isinstance(cv, (_BaseKFold, BaseShuffleSplit)):
        return cv.n_splits

    elif isinstance(cv, PredefinedSplit):
        return len(cv.unique_folds)

    elif isinstance(cv, _CVIterableWrapper):
        return len(cv.cv)

    elif isinstance(cv, (LeaveOneOut, LeavePOut)) and not is_dask_collection(X):
        # Only `X` is referenced for these classes
        return cv.get_n_splits(X, None, None)

    elif (isinstance(cv, (LeaveOneGroupOut, LeavePGroupsOut)) and not
          is_dask_collection(groups)):
        # Only `groups` is referenced for these classes
        return cv.get_n_splits(None, None, groups)

    else:
        return delayed(cv).get_n_splits(X, y, groups).compute()


def _normalize_n_jobs(n_jobs):
    if not isinstance(n_jobs, int):
        raise TypeError("n_jobs should be an int, got %s" % n_jobs)
    if n_jobs == -1:
        n_jobs = None  # Scheduler default is use all cores
    elif n_jobs < -1:
        n_jobs = cpu_count() + 1 + n_jobs
    return n_jobs


_scheduler_aliases = {'sync': 'synchronous',
                      'sequential': 'synchronous',
                      'threaded': 'threading'}


def _normalize_scheduler(scheduler, n_jobs):
    # Default
    if scheduler is None:
        scheduler = dask.context._globals.get('get')
        if scheduler is None:
            scheduler = dask.get if n_jobs == 1 else threaded_get
        return scheduler

    # Get-functions
    if callable(scheduler):
        return scheduler

    # Support name aliases
    if isinstance(scheduler, str):
        scheduler = _scheduler_aliases.get(scheduler, scheduler)

    if scheduler in ('threading', 'multiprocessing') and n_jobs == 1:
        scheduler = dask.get
    elif scheduler == 'threading':
        scheduler = threaded_get
    elif scheduler == 'multiprocessing':
        from dask.multiprocessing import get as scheduler
    elif scheduler == 'synchronous':
        scheduler = dask.get
    elif hasattr(scheduler, 'get'):
        scheduler = scheduler.get
    else:
        raise ValueError("Unknown scheduler: %r." % scheduler)
    return scheduler


class DaskBaseSearchCV(BaseEstimator, MetaEstimatorMixin):
    """Base class for hyper parameter search with cross-validation."""

    def __init__(self, estimator, scoring=None, iid=True, refit=True, cv=None,
                 error_score='raise', return_train_score=True, scheduler=None,
                 n_jobs=-1, cache_cv=True):
        self.scoring = scoring
        self.estimator = estimator
        self.iid = iid
        self.refit = refit
        self.cv = cv
        self.error_score = error_score
        self.return_train_score = return_train_score
        self.scheduler = scheduler
        self.n_jobs = n_jobs
        self.cache_cv = cache_cv

    @property
    def _estimator_type(self):
        return self.estimator._estimator_type

    @property
    def best_params_(self):
        check_is_fitted(self, 'cv_results_')
        return self.cv_results_['params'][self.best_index_]

    @property
    def best_score_(self):
        check_is_fitted(self, 'cv_results_')
        return self.cv_results_['mean_test_score'][self.best_index_]

    def _check_is_fitted(self, method_name):
        if not self.refit:
            msg = ('This {0} instance was initialized with refit=False. {1} '
                   'is available only after refitting on the best '
                   'parameters.').format(type(self).__name__, method_name)
            raise NotFittedError(msg)
        else:
            check_is_fitted(self, 'best_estimator_')

    @property
    def classes_(self):
        self._check_is_fitted("classes_")
        return self.best_estimator_.classes_

    @if_delegate_has_method(delegate=('best_estimator_', 'estimator'))
    @derived_from(BaseSearchCV)
    def predict(self, X):
        self._check_is_fitted('predict')
        return self.best_estimator_.predict(X)

    @if_delegate_has_method(delegate=('best_estimator_', 'estimator'))
    @derived_from(BaseSearchCV)
    def predict_proba(self, X):
        self._check_is_fitted('predict_proba')
        return self.best_estimator_.predict_proba(X)

    @if_delegate_has_method(delegate=('best_estimator_', 'estimator'))
    @derived_from(BaseSearchCV)
    def predict_log_proba(self, X):
        self._check_is_fitted('predict_log_proba')
        return self.best_estimator_.predict_log_proba(X)

    @if_delegate_has_method(delegate=('best_estimator_', 'estimator'))
    @derived_from(BaseSearchCV)
    def decision_function(self, X):
        self._check_is_fitted('decision_function')
        return self.best_estimator_.decision_function(X)

    @if_delegate_has_method(delegate=('best_estimator_', 'estimator'))
    @derived_from(BaseSearchCV)
    def transform(self, X):
        self._check_is_fitted('transform')
        return self.best_estimator_.transform(X)

    @if_delegate_has_method(delegate=('best_estimator_', 'estimator'))
    @derived_from(BaseSearchCV)
    def inverse_transform(self, Xt):
        self._check_is_fitted('inverse_transform')
        return self.best_estimator_.transform(Xt)

    @derived_from(BaseSearchCV)
    def score(self, X, y=None):
        if self.scorer_ is None:
            raise ValueError("No score function explicitly defined, "
                             "and the estimator doesn't provide one %s"
                             % self.best_estimator_)
        return self.scorer_(self.best_estimator_, X, y)

    def fit(self, X, y=None, groups=None, **fit_params):
        """Run fit with all sets of parameters.

        Parameters
        ----------
        X : array-like, shape = [n_samples, n_features]
            Training vector, where n_samples is the number of samples and
            n_features is the number of features.
        y : array-like, shape = [n_samples] or [n_samples, n_output], optional
            Target relative to X for classification or regression;
            None for unsupervised learning.
        groups : array-like, shape = [n_samples], optional
            Group labels for the samples used while splitting the dataset into
            train/test set.
        **fit_params
            Parameters passed to the ``fit`` method of the estimator
        """
        estimator = self.estimator
        self.scorer_ = check_scoring(estimator, scoring=self.scoring)
        error_score = self.error_score
        if not (isinstance(error_score, numbers.Number) or
                error_score == 'raise'):
            raise ValueError("error_score must be the string 'raise' or a"
                             " numeric value.")
        candidate_params = list(self._get_param_iterator())
        if not candidate_params:
            raise ValueError('_get_param_iterator() failed to yield any parameter sets')
        sampler = getattr(self, 'sampler', None)
        dsk, keys, n_splits = build_graph(estimator, self.cv, self.scorer_,
                                          candidate_params,
                                          X=X, y=y, groups=groups,
                                          sampler=sampler,
                                          fit_params=fit_params,
                                          iid=self.iid,
                                          refit=self.refit,
                                          error_score=error_score,
                                          return_train_score=self.return_train_score,
                                          cache_cv=self.cache_cv)
        self.dask_graph_ = dsk
        self.n_splits_ = n_splits
        n_jobs = _normalize_n_jobs(self.n_jobs)
        scheduler = _normalize_scheduler(self.scheduler, n_jobs)

        out = scheduler(dsk, keys, num_workers=n_jobs)

        self.cv_results_ = results = out[0]
        self.best_index_ = np.flatnonzero(results["rank_test_score"] == 1)[0]

        if self.refit:
            self.best_estimator_ = out[1]
        return self

    def visualize(self, filename='mydask', format=None, **kwargs):
        """Render the task graph for this parameter search using ``graphviz``.

        Requires ``graphviz`` to be installed.

        Parameters
        ----------
        filename : str or None, optional
            The name (without an extension) of the file to write to disk.  If
            `filename` is None, no file will be written, and we communicate
            with dot using only pipes.
        format : {'png', 'pdf', 'dot', 'svg', 'jpeg', 'jpg'}, optional
            Format in which to write output file.  Default is 'png'.
        **kwargs
            Additional keyword arguments to forward to ``dask.dot.to_graphviz``.

        Returns
        -------
        result : IPython.diplay.Image, IPython.display.SVG, or None
            See ``dask.dot.dot_graph`` for more information.
        """
        check_is_fitted(self, 'dask_graph_')
        return dask.visualize(self.dask_graph_, filename=filename,
                              format=format, **kwargs)


_DOC_TEMPLATE = """{oneliner}

{name} implements a "fit" and a "score" method.
It also implements "predict", "predict_proba", "decision_function",
"transform" and "inverse_transform" if they are implemented in the
estimator used.

{description}

Parameters
----------
estimator : estimator object.
    This is assumed to implement the scikit-learn estimator interface.
    Either estimator needs to provide a ``score`` function,
    or ``scoring`` must be passed.

{parameters}

scoring : string, callable or None, default=None
    A string (see model evaluation documentation) or
    a scorer callable object / function with signature
    ``scorer(estimator, X, y)``.
    If ``None``, the ``score`` method of the estimator is used.

iid : boolean, default=True
    If True, the data is assumed to be identically distributed across
    the folds, and the loss minimized is the total loss per sample,
    and not the mean loss across the folds.

cv : int, cross-validation generator or an iterable, optional
    Determines the cross-validation splitting strategy.
    Possible inputs for cv are:
        - None, to use the default 3-fold cross validation,
        - integer, to specify the number of folds in a ``(Stratified)KFold``,
        - An object to be used as a cross-validation generator.
        - An iterable yielding train, test splits.

    For integer/None inputs, if the estimator is a classifier and ``y`` is
    either binary or multiclass, ``StratifiedKFold`` is used. In all
    other cases, ``KFold`` is used.

refit : boolean, default=True
    Refit the best estimator with the entire dataset.
    If "False", it is impossible to make predictions using
    this {name} instance after fitting.

error_score : 'raise' (default) or numeric
    Value to assign to the score if an error occurs in estimator fitting.
    If set to 'raise', the error is raised. If a numeric value is given,
    FitFailedWarning is raised. This parameter does not affect the refit
    step, which will always raise the error.

return_train_score : boolean, default=True
    If ``'False'``, the ``cv_results_`` attribute will not include training
    scores.

scheduler : string, callable, Client, or None, default=None
    The dask scheduler to use. Default is to use the global scheduler if set,
    and fallback to the threaded scheduler otherwise. To use a different
    scheduler either specify it by name (either "threading", "multiprocessing",
    or "synchronous"), pass in a ``dask.distributed.Client``, or provide a
    scheduler ``get`` function.

n_jobs : int, default=-1
    Number of jobs to run in parallel. Ignored for the synchronous and
    distributed schedulers. If ``n_jobs == -1`` [default] all cpus are used.
    For ``n_jobs < -1``, ``(n_cpus + 1 + n_jobs)`` are used.

cache_cv : bool or CVCache-like class, default=True
    Whether to extract each train/test subset at most once in each worker
    process, or every time that subset is needed. Caching the splits can
    speedup computation at the cost of increased memory usage per worker
    process.  If cache_cv is a class, then it is used in place of CVCache
    (and extraction is assumed to be at most once).

    If True, worst case memory usage is ``(n_splits + 1) * (X.nbytes +
    y.nbytes)`` per worker. If False, worst case memory usage is
    ``(n_threads_per_worker + 1) * (X.nbytes + y.nbytes)`` per worker.

Examples
--------
{example}

Attributes
----------
cv_results_ : dict of numpy (masked) ndarrays
    A dict with keys as column headers and values as columns, that can be
    imported into a pandas ``DataFrame``.

    For instance the below given table

    +------------+-----------+------------+-----------------+---+---------+
    |param_kernel|param_gamma|param_degree|split0_test_score|...|rank.....|
    +============+===========+============+=================+===+=========+
    |  'poly'    |     --    |      2     |        0.8      |...|    2    |
    +------------+-----------+------------+-----------------+---+---------+
    |  'poly'    |     --    |      3     |        0.7      |...|    4    |
    +------------+-----------+------------+-----------------+---+---------+
    |  'rbf'     |     0.1   |     --     |        0.8      |...|    3    |
    +------------+-----------+------------+-----------------+---+---------+
    |  'rbf'     |     0.2   |     --     |        0.9      |...|    1    |
    +------------+-----------+------------+-----------------+---+---------+

    will be represented by a ``cv_results_`` dict of::

        {{
        'param_kernel': masked_array(data = ['poly', 'poly', 'rbf', 'rbf'],
                                        mask = [False False False False]...)
        'param_gamma': masked_array(data = [-- -- 0.1 0.2],
                                    mask = [ True  True False False]...),
        'param_degree': masked_array(data = [2.0 3.0 -- --],
                                        mask = [False False  True  True]...),
        'split0_test_score'  : [0.8, 0.7, 0.8, 0.9],
        'split1_test_score'  : [0.82, 0.5, 0.7, 0.78],
        'mean_test_score'    : [0.81, 0.60, 0.75, 0.82],
        'std_test_score'     : [0.02, 0.01, 0.03, 0.03],
        'rank_test_score'    : [2, 4, 3, 1],
        'split0_train_score' : [0.8, 0.7, 0.8, 0.9],
        'split1_train_score' : [0.82, 0.7, 0.82, 0.5],
        'mean_train_score'   : [0.81, 0.7, 0.81, 0.7],
        'std_train_score'    : [0.03, 0.04, 0.03, 0.03],
        'mean_fit_time'      : [0.73, 0.63, 0.43, 0.49],
        'std_fit_time'       : [0.01, 0.02, 0.01, 0.01],
        'mean_score_time'    : [0.007, 0.06, 0.04, 0.04],
        'std_score_time'     : [0.001, 0.002, 0.003, 0.005],
        'params'             : [{{'kernel': 'poly', 'degree': 2}}, ...],
        }}

    NOTE that the key ``'params'`` is used to store a list of parameter
    settings dict for all the parameter candidates.

    The ``mean_fit_time``, ``std_fit_time``, ``mean_score_time`` and
    ``std_score_time`` are all in seconds.

best_estimator_ : estimator
    Estimator that was chosen by the search, i.e. estimator
    which gave highest score (or smallest loss if specified)
    on the left out data. Not available if refit=False.

best_score_ : float
    Score of best_estimator on the left out data.

best_params_ : dict
    Parameter setting that gave the best results on the hold out data.

best_index_ : int
    The index (of the ``cv_results_`` arrays) which corresponds to the best
    candidate parameter setting.

    The dict at ``search.cv_results_['params'][search.best_index_]`` gives
    the parameter setting for the best model, that gives the highest
    mean score (``search.best_score_``).

scorer_ : function
    Scorer function used on the held out data to choose the best
    parameters for the model.

n_splits_ : int
    The number of cross-validation splits (folds/iterations).

Notes
------
The parameters selected are those that maximize the score of the left out
data, unless an explicit score is passed in which case it is used instead.
"""

# ------------ #
# GridSearchCV #
# ------------ #

_grid_oneliner = """\
Exhaustive search over specified parameter values for an estimator.\
"""
_grid_description = """\
The parameters of the estimator used to apply these methods are optimized
by cross-validated grid-search over a parameter grid.\
"""
_grid_parameters = """\
param_grid : dict or list of dictionaries
    Dictionary with parameters names (string) as keys and lists of
    parameter settings to try as values, or a list of such
    dictionaries, in which case the grids spanned by each dictionary
    in the list are explored. This enables searching over any sequence
    of parameter settings.\
"""
_grid_example = """\
>>> import dask_searchcv as dcv
>>> from sklearn import svm, datasets
>>> iris = datasets.load_iris()
>>> parameters = {'kernel': ['linear', 'rbf'], 'C': [1, 10]}
>>> svc = svm.SVC()
>>> clf = dcv.GridSearchCV(svc, parameters)
>>> clf.fit(iris.data, iris.target)  # doctest: +NORMALIZE_WHITESPACE +ELLIPSIS
GridSearchCV(cache_cv=..., cv=..., error_score=...,
        estimator=SVC(C=..., cache_size=..., class_weight=..., coef0=...,
                      decision_function_shape=..., degree=..., gamma=...,
                      kernel=..., max_iter=-1, probability=False,
                      random_state=..., shrinking=..., tol=...,
                      verbose=...),
        iid=..., n_jobs=..., param_grid=..., refit=..., return_train_score=...,
        scheduler=..., scoring=...)
>>> sorted(clf.cv_results_.keys())  # doctest: +NORMALIZE_WHITESPACE +ELLIPSIS
['mean_fit_time', 'mean_score_time', 'mean_test_score',...
 'mean_train_score', 'param_C', 'param_kernel', 'params',...
 'rank_test_score', 'split0_test_score',...
 'split0_train_score', 'split1_test_score', 'split1_train_score',...
 'split2_test_score', 'split2_train_score',...
 'std_fit_time', 'std_score_time', 'std_test_score', 'std_train_score'...]\
"""


class GridSearchCV(DaskBaseSearchCV):
    __doc__ = _DOC_TEMPLATE.format(name="GridSearchCV",
                                   oneliner=_grid_oneliner,
                                   description=_grid_description,
                                   parameters=_grid_parameters,
                                   example=_grid_example)

    def __init__(self, estimator, param_grid, scoring=None, iid=True,
                 refit=True, cv=None, error_score='raise',
                 return_train_score=True, scheduler=None, n_jobs=-1,
                 cache_cv=True):
        super(GridSearchCV, self).__init__(estimator=estimator,
                scoring=scoring, iid=iid, refit=refit, cv=cv,
                error_score=error_score, return_train_score=return_train_score,
                scheduler=scheduler, n_jobs=n_jobs, cache_cv=cache_cv)

        _check_param_grid(param_grid)
        self.param_grid = param_grid

    def _get_param_iterator(self):
        """Return ParameterGrid instance for the given param_grid"""
        return model_selection.ParameterGrid(self.param_grid)


# ------------------ #
# RandomizedSearchCV #
# ------------------ #

_randomized_oneliner = "Randomized search on hyper parameters."
_randomized_description = """\
In contrast to GridSearchCV, not all parameter values are tried out, but
rather a fixed number of parameter settings is sampled from the specified
distributions. The number of parameter settings that are tried is
given by n_iter.

If all parameters are presented as a list, sampling without replacement is
performed. If at least one parameter is given as a distribution, sampling
with replacement is used. It is highly recommended to use continuous
distributions for continuous parameters.\
"""
_randomized_parameters = """\
param_distributions : dict
    Dictionary with parameters names (string) as keys and distributions
    or lists of parameters to try. Distributions must provide a ``rvs``
    method for sampling (such as those from scipy.stats.distributions).
    If a list is given, it is sampled uniformly.

n_iter : int, default=10
    Number of parameter settings that are sampled. n_iter trades
    off runtime vs quality of the solution.

random_state : int or RandomState
    Pseudo random number generator state used for random uniform sampling
    from lists of possible values instead of scipy.stats distributions.\
"""
_randomized_example = """\
>>> import dask_searchcv as dcv
>>> from scipy.stats import expon
>>> from sklearn import svm, datasets
>>> iris = datasets.load_iris()
>>> parameters = {'C': expon(scale=100), 'kernel': ['linear', 'rbf']}
>>> svc = svm.SVC()
>>> clf = dcv.RandomizedSearchCV(svc, parameters, n_iter=100)
>>> clf.fit(iris.data, iris.target)  # doctest: +NORMALIZE_WHITESPACE +ELLIPSIS
RandomizedSearchCV(cache_cv=..., cv=..., error_score=...,
        estimator=SVC(C=..., cache_size=..., class_weight=..., coef0=...,
                      decision_function_shape=..., degree=..., gamma=...,
                      kernel=..., max_iter=..., probability=...,
                      random_state=..., shrinking=..., tol=...,
                      verbose=...),
        iid=..., n_iter=..., n_jobs=..., param_distributions=...,
        random_state=..., refit=..., return_train_score=...,
        scheduler=..., scoring=...)
>>> sorted(clf.cv_results_.keys())  # doctest: +NORMALIZE_WHITESPACE +ELLIPSIS
['mean_fit_time', 'mean_score_time', 'mean_test_score',...
 'mean_train_score', 'param_C', 'param_kernel', 'params',...
 'rank_test_score', 'split0_test_score',...
 'split0_train_score', 'split1_test_score', 'split1_train_score',...
 'split2_test_score', 'split2_train_score',...
 'std_fit_time', 'std_score_time', 'std_test_score', 'std_train_score'...]\
"""


class RandomizedSearchCV(DaskBaseSearchCV):
    __doc__ = _DOC_TEMPLATE.format(name="RandomizedSearchCV",
                                   oneliner=_randomized_oneliner,
                                   description=_randomized_description,
                                   parameters=_randomized_parameters,
                                   example=_randomized_example)

    def __init__(self, estimator, param_distributions, n_iter=10,
                 random_state=None, scoring=None, iid=True, refit=True,
                 cv=None, error_score='raise', return_train_score=True,
                 scheduler=None, n_jobs=-1, cache_cv=True):

        super(RandomizedSearchCV, self).__init__(estimator=estimator,
                scoring=scoring, iid=iid, refit=refit, cv=cv,
                error_score=error_score, return_train_score=return_train_score,
                scheduler=scheduler, n_jobs=n_jobs, cache_cv=cache_cv)

        self.param_distributions = param_distributions
        self.n_iter = n_iter
        self.random_state = random_state

    def _get_param_iterator(self):
        """Return ParameterSampler instance for the given distributions"""
        return model_selection.ParameterSampler(self.param_distributions,
                self.n_iter, random_state=self.random_state)<|MERGE_RESOLUTION|>--- conflicted
+++ resolved
@@ -8,11 +8,7 @@
 
 import numpy as np
 import dask
-<<<<<<< HEAD
-from dask.base import tokenize, is_dask_collection
-=======
 from dask.base import tokenize
->>>>>>> a2dd24ed
 from dask.delayed import delayed
 from dask.threaded import get as threaded_get
 from dask.utils import derived_from
@@ -42,11 +38,8 @@
                       cv_n_samples, cv_extract, cv_extract_params,
                       decompress_params, score, feature_union,
                       feature_union_concat, MISSING)
-<<<<<<< HEAD
-from .utils import to_indexable, to_keys, unzip, is_pipeline,_get_est_type
-=======
-from .utils import to_indexable, to_keys, unzip, is_dask_collection
->>>>>>> a2dd24ed
+from .utils import (to_indexable, to_keys, unzip, is_dask_collection,
+                    is_pipeline,_get_est_type)
 
 try:
     from cytoolz import get, pluck
