from __future__ import absolute_import, division, print_function

from operator import getitem
from collections import defaultdict
from itertools import repeat
from multiprocessing import cpu_count
import numbers

import numpy as np
import dask
from dask.base import tokenize
from dask.delayed import delayed
from dask.threaded import get as threaded_get
from dask.utils import derived_from
from sklearn import model_selection
from sklearn.base import is_classifier, clone, BaseEstimator, MetaEstimatorMixin
from sklearn.exceptions import NotFittedError
from sklearn.metrics.scorer import check_scoring
from sklearn.model_selection._search import _check_param_grid, BaseSearchCV
from sklearn.model_selection._split import (_BaseKFold,
                                            BaseShuffleSplit,
                                            KFold,
                                            StratifiedKFold,
                                            LeaveOneOut,
                                            LeaveOneGroupOut,
                                            LeavePOut,
                                            LeavePGroupsOut,
                                            PredefinedSplit,
                                            _CVIterableWrapper)
from sklearn.pipeline import Pipeline, FeatureUnion
from sklearn.utils.metaestimators import if_delegate_has_method
from sklearn.utils.multiclass import type_of_target
from sklearn.utils.validation import _num_samples, check_is_fitted

from ._normalize import normalize_estimator
from .methods import (fit, fit_transform, fit_and_score, pipeline, fit_best,
                      get_best_params, create_cv_results, cv_split as _cv_split,
                      cv_n_samples, cv_extract, cv_extract_params,
                      decompress_params, score, feature_union,
                      feature_union_concat, MISSING)
from .utils import to_indexable, to_keys, unzip, is_dask_collection
<<<<<<< HEAD
from sklearn.utils.validation import _is_arraylike
=======
from ._compat import _HAS_MULTIPLE_METRICS, _SK_VERSION

>>>>>>> 86d14bde
try:
    from cytoolz import get, pluck
except ImportError:  # pragma: no cover
    from toolz import get, pluck


__all__ = ['GridSearchCV', 'RandomizedSearchCV']


if _SK_VERSION >= '0.19.1':
    from sklearn.utils.deprecation import DeprecationDict
    _RETURN_TRAIN_SCORE_DEFAULT = 'warn'

    def handle_deprecated_train_score(results, return_train_score):
        if return_train_score == 'warn':
            results = DeprecationDict(results)
            message = ('You are accessing a training score ({!r}), '
                       'which will not be available by default any more in '
                       'sklearn 0.21. If you need training scores, please '
                       'set return_train_score=True')
            for key in results:
                if key.endswith('_train_score'):
                    results.add_warning(key, message.format(key), FutureWarning)
        return results
else:
    _RETURN_TRAIN_SCORE_DEFAULT = True

    def handle_deprecated_train_score(results, return_train_score):
        return results


class TokenIterator(object):
    def __init__(self, base_token):
        self.token = base_token
        self.counts = defaultdict(int)

    def __call__(self, est):
        typ = type(est)
        c = self.counts[typ]
        self.counts[typ] += 1
        return self.token if c == 0 else self.token + str(c)


def build_graph(estimator, cv, scorer, candidate_params, X, y=None,
                groups=None, fit_params=None, iid=True, refit=True,
<<<<<<< HEAD
                error_score='raise', return_train_score=True, cache_cv=True,
                cv_split=None):

=======
                error_score='raise',
                return_train_score=_RETURN_TRAIN_SCORE_DEFAULT, cache_cv=True,
                multimetric=False):
>>>>>>> 86d14bde

    X, y, groups = to_indexable(X, y, groups)
    cv = check_cv(cv, y, is_classifier(estimator))
    # "pairwise" estimators require a different graph for CV splitting
    is_pairwise = getattr(estimator, '_pairwise', False)

    dsk = {}
    X_name, y_name, groups_name = to_keys(dsk, X, y, groups)
    n_splits = compute_n_splits(cv, X, y, groups)
    if cv_split or _is_arraylike(refit):
        if not _is_arraylike(refit) and refit:
            raise ValueError('Expected refit=X or refit=(X, y) with cv_split')
    else:
        cv_split = _cv_split
        refit = bool(refit)

    if fit_params:
        # A mapping of {name: (name, graph-key)}
        param_values = to_indexable(*fit_params.values(), allow_scalars=True)
        fit_params = {k: (k, v) for (k, v) in
                      zip(fit_params, to_keys(dsk, *param_values))}
    else:
        fit_params = {}

    fields, tokens, params = normalize_params(candidate_params)
    main_token = tokenize(normalize_estimator(estimator), fields, params,
                          X_name, y_name, groups_name, fit_params, cv,
                          error_score == 'raise', return_train_score)
    cv_name = 'cv-split-' + main_token
    dsk[cv_name] = (cv_split, cv, X_name, y_name, groups_name,
                    is_pairwise, cache_cv)

    if iid:
        weights = 'cv-n-samples-' + main_token
        dsk[weights] = (cv_n_samples, cv_name)
    else:
        weights = None

    scores = do_fit_and_score(dsk, main_token, estimator, cv_name, fields,
                              tokens, params, X_name, y_name, fit_params,
                              n_splits, error_score, scorer,
                              return_train_score)

    cv_results = 'cv-results-' + main_token
    candidate_params_name = 'cv-parameters-' + main_token
    dsk[candidate_params_name] = (decompress_params, fields, params)
    if multimetric:
        metrics = list(scorer.keys())
    else:
        metrics = None
    dsk[cv_results] = (create_cv_results, scores, candidate_params_name,
                       n_splits, error_score, weights, metrics)
    keys = [cv_results]
    if _is_arraylike(refit):
        if isinstance(refit, (tuple, list)) and len(refit) == 2:
            X_name, y_name = refit
        else:
            X_name = refit

<<<<<<< HEAD
    if refit is True or _is_arraylike(refit):
=======
    if refit:
        if multimetric:
            scorer = refit
        else:
            scorer = 'score'

>>>>>>> 86d14bde
        best_params = 'best-params-' + main_token
        dsk[best_params] = (get_best_params, candidate_params_name, cv_results,
                            scorer)
        best_estimator = 'best-estimator-' + main_token
        if fit_params:
            fit_params = (dict, (zip, list(fit_params.keys()),
                                 list(pluck(1, fit_params.values()))))
        dsk[best_estimator] = (fit_best, clone(estimator), best_params,
                               X_name, y_name, fit_params)
        keys.append(best_estimator)

    return dsk, keys, n_splits


def normalize_params(params):
    """Take a list of dictionaries, and tokenize/normalize."""
    # Collect a set of all fields
    fields = set()
    for p in params:
        fields.update(p)
    fields = sorted(fields)

    params2 = list(pluck(fields, params, MISSING))
    # Non-basic types (including MISSING) are unique to their id
    tokens = [tuple(x if isinstance(x, (int, float, str)) else id(x)
                    for x in p) for p in params2]

    return fields, tokens, params2


def _get_fit_params(cv, fit_params, n_splits):
    if not fit_params:
        return [(n, None) for n in range(n_splits)]
    keys = []
    vals = []
    for name, (full_name, val) in fit_params.items():
        vals.append(val)
        keys.append((name, full_name))
    return [(n, (cv_extract_params, cv, keys, vals, n))
            for n in range(n_splits)]


def _group_fit_params(steps, fit_params):
    param_lk = {n: {} for n, _ in steps}
    for pname, pval in fit_params.items():
        step, param = pname.split('__', 1)
        param_lk[step][param] = pval
    return param_lk


def do_fit_and_score(dsk, main_token, est, cv, fields, tokens, params,
                     X, y, fit_params, n_splits, error_score, scorer,
                     return_train_score):
    if not isinstance(est, Pipeline):
        # Fitting and scoring can all be done as a single task
        n_and_fit_params = _get_fit_params(cv, fit_params, n_splits)

        est_type = type(est).__name__.lower()
        est_name = '%s-%s' % (est_type, main_token)
        score_name = '%s-fit-score-%s' % (est_type, main_token)
        dsk[est_name] = est

        seen = {}
        m = 0
        out = []
        out_append = out.append

        for t, p in zip(tokens, params):
            if t in seen:
                out_append(seen[t])
            else:
                for n, fit_params in n_and_fit_params:
                    dsk[(score_name, m, n)] = (fit_and_score, est_name, cv,
                                               X, y, n, scorer, error_score,
                                               fields, p, fit_params,
                                               return_train_score)
                seen[t] = (score_name, m)
                out_append((score_name, m))
                m += 1
        scores = [k + (n,) for n in range(n_splits) for k in out]
    else:
        X_train = (cv_extract, cv, X, y, True, True)
        X_test = (cv_extract, cv, X, y, True, False)
        y_train = (cv_extract, cv, X, y, False, True)
        y_test = (cv_extract, cv, X, y, False, False)

        # Fit the estimator on the training data
        X_trains = [X_train] * len(params)
        y_trains = [y_train] * len(params)
        fit_ests = do_fit(dsk, TokenIterator(main_token), est, cv,
                          fields, tokens, params, X_trains, y_trains,
                          fit_params, n_splits, error_score)

        score_name = 'score-' + main_token

        scores = []
        scores_append = scores.append
        for n in range(n_splits):
            if return_train_score:
                xtrain = X_train + (n,)
                ytrain = y_train + (n,)
            else:
                xtrain = ytrain = None

            xtest = X_test + (n,)
            ytest = y_test + (n,)

            for (name, m) in fit_ests:
                dsk[(score_name, m, n)] = (score, (name, m, n), xtest, ytest,
                                           xtrain, ytrain, scorer)
                scores_append((score_name, m, n))
    return scores


def do_fit(dsk, next_token, est, cv, fields, tokens, params, Xs, ys,
           fit_params, n_splits, error_score):
    if isinstance(est, Pipeline) and params is not None:
        return _do_pipeline(dsk, next_token, est, cv, fields, tokens, params,
                            Xs, ys, fit_params, n_splits, error_score, False)
    else:
        n_and_fit_params = _get_fit_params(cv, fit_params, n_splits)

        if params is None:
            params = tokens = repeat(None)
            fields = None

        token = next_token(est)
        est_type = type(est).__name__.lower()
        est_name = '%s-%s' % (est_type, token)
        fit_name = '%s-fit-%s' % (est_type, token)
        dsk[est_name] = est

        seen = {}
        m = 0
        out = []
        out_append = out.append

        for X, y, t, p in zip(Xs, ys, tokens, params):
            if (X, y, t) in seen:
                out_append(seen[X, y, t])
            else:
                for n, fit_params in n_and_fit_params:
                    dsk[(fit_name, m, n)] = (fit, est_name, X + (n,),
                                             y + (n,), error_score,
                                             fields, p, fit_params)
                seen[(X, y, t)] = (fit_name, m)
                out_append((fit_name, m))
                m += 1

        return out


def do_fit_transform(dsk, next_token, est, cv, fields, tokens, params, Xs, ys,
                     fit_params, n_splits, error_score):
    if isinstance(est, Pipeline) and params is not None:
        return _do_pipeline(dsk, next_token, est, cv, fields, tokens, params,
                            Xs, ys, fit_params, n_splits, error_score, True)
    elif isinstance(est, FeatureUnion) and params is not None:
        return _do_featureunion(dsk, next_token, est, cv, fields, tokens,
                                params, Xs, ys, fit_params, n_splits,
                                error_score)
    else:
        n_and_fit_params = _get_fit_params(cv, fit_params, n_splits)

        if params is None:
            params = tokens = repeat(None)
            fields = None

        name = type(est).__name__.lower()
        token = next_token(est)
        fit_Xt_name = '%s-fit-transform-%s' % (name, token)
        fit_name = '%s-fit-%s' % (name, token)
        Xt_name = '%s-transform-%s' % (name, token)
        est_name = '%s-%s' % (type(est).__name__.lower(), token)
        dsk[est_name] = est

        seen = {}
        m = 0
        out = []
        out_append = out.append

        for X, y, t, p in zip(Xs, ys, tokens, params):
            if (X, y, t) in seen:
                out_append(seen[X, y, t])
            else:
                for n, fit_params in n_and_fit_params:
                    dsk[(fit_Xt_name, m, n)] = (fit_transform, est_name,
                                                X + (n,), y + (n,),
                                                error_score, fields, p,
                                                fit_params)
                    dsk[(fit_name, m, n)] = (getitem, (fit_Xt_name, m, n), 0)
                    dsk[(Xt_name, m, n)] = (getitem, (fit_Xt_name, m, n), 1)
                seen[X, y, t] = m
                out_append(m)
                m += 1

        return [(fit_name, i) for i in out], [(Xt_name, i) for i in out]


def _group_subparams(steps, fields, ignore=()):
    # Group the fields into a mapping of {stepname: [(newname, orig_index)]}
    field_to_index = dict(zip(fields, range(len(fields))))
    step_fields_lk = {s: [] for s, _ in steps}
    for f in fields:
        if '__' in f:
            step, param = f.split('__', 1)
            if step in step_fields_lk:
                step_fields_lk[step].append((param, field_to_index[f]))
                continue
        if f not in step_fields_lk and f not in ignore:
            raise ValueError("Unknown parameter: `%s`" % f)
    return field_to_index, step_fields_lk


def _group_ids_by_index(index, tokens):
    id_groups = []

    def new_group():
        o = []
        id_groups.append(o)
        return o.append

    _id_groups = defaultdict(new_group)
    for n, t in enumerate(pluck(index, tokens)):
        _id_groups[t](n)
    return id_groups


def _do_fit_step(dsk, next_token, step, cv, fields, tokens, params, Xs, ys,
                 fit_params, n_splits, error_score, step_fields_lk,
                 fit_params_lk, field_to_index, step_name, none_passthrough,
                 is_transform):
    sub_fields, sub_inds = map(list, unzip(step_fields_lk[step_name], 2))
    sub_fit_params = fit_params_lk[step_name]

    if step_name in field_to_index:
        # The estimator may change each call
        new_fits = {}
        new_Xs = {}
        est_index = field_to_index[step_name]

        for ids in _group_ids_by_index(est_index, tokens):
            # Get the estimator for this subgroup
            sub_est = params[ids[0]][est_index]
            if sub_est is MISSING:
                sub_est = step

            # If an estimator is `None`, there's nothing to do
            if sub_est is None:
                nones = dict.fromkeys(ids, None)
                new_fits.update(nones)
                if is_transform:
                    if none_passthrough:
                        new_Xs.update(zip(ids, get(ids, Xs)))
                    else:
                        new_Xs.update(nones)
            else:
                # Extract the proper subset of Xs, ys
                sub_Xs = get(ids, Xs)
                sub_ys = get(ids, ys)
                # Only subset the parameters/tokens if necessary
                if sub_fields:
                    sub_tokens = list(pluck(sub_inds, get(ids, tokens)))
                    sub_params = list(pluck(sub_inds, get(ids, params)))
                else:
                    sub_tokens = sub_params = None

                if is_transform:
                    sub_fits, sub_Xs = do_fit_transform(dsk, next_token,
                                                        sub_est, cv, sub_fields,
                                                        sub_tokens, sub_params,
                                                        sub_Xs, sub_ys,
                                                        sub_fit_params,
                                                        n_splits, error_score)
                    new_Xs.update(zip(ids, sub_Xs))
                    new_fits.update(zip(ids, sub_fits))
                else:
                    sub_fits = do_fit(dsk, next_token, sub_est, cv,
                                      sub_fields, sub_tokens, sub_params,
                                      sub_Xs, sub_ys, sub_fit_params,
                                      n_splits, error_score)
                    new_fits.update(zip(ids, sub_fits))
        # Extract lists of transformed Xs and fit steps
        all_ids = list(range(len(Xs)))
        if is_transform:
            Xs = get(all_ids, new_Xs)
        fits = get(all_ids, new_fits)
    elif step is None:
        # Nothing to do
        fits = [None] * len(Xs)
        if not none_passthrough:
            Xs = fits
    else:
        # Only subset the parameters/tokens if necessary
        if sub_fields:
            sub_tokens = list(pluck(sub_inds, tokens))
            sub_params = list(pluck(sub_inds, params))
        else:
            sub_tokens = sub_params = None

        if is_transform:
            fits, Xs = do_fit_transform(dsk, next_token, step, cv,
                                        sub_fields, sub_tokens, sub_params,
                                        Xs, ys, sub_fit_params, n_splits,
                                        error_score)
        else:
            fits = do_fit(dsk, next_token, step, cv, sub_fields,
                          sub_tokens, sub_params, Xs, ys, sub_fit_params,
                          n_splits, error_score)
    return (fits, Xs) if is_transform else (fits, None)


def _do_pipeline(dsk, next_token, est, cv, fields, tokens, params, Xs, ys,
                 fit_params, n_splits, error_score, is_transform):
    if 'steps' in fields:
        raise NotImplementedError("Setting Pipeline.steps in a gridsearch")

    field_to_index, step_fields_lk = _group_subparams(est.steps, fields)
    fit_params_lk = _group_fit_params(est.steps, fit_params)

    # A list of (step, is_transform)
    instrs = [(s, True) for s in est.steps[:-1]]
    instrs.append((est.steps[-1], is_transform))

    fit_steps = []
    for (step_name, step), transform in instrs:
        fits, Xs = _do_fit_step(dsk, next_token, step, cv, fields, tokens,
                                params, Xs, ys, fit_params, n_splits,
                                error_score, step_fields_lk, fit_params_lk,
                                field_to_index, step_name, True, transform)
        fit_steps.append(fits)

    # Rebuild the pipelines
    step_names = [n for n, _ in est.steps]
    out_ests = []
    out_ests_append = out_ests.append
    name = 'pipeline-' + next_token(est)
    m = 0
    seen = {}
    for steps in zip(*fit_steps):
        if steps in seen:
            out_ests_append(seen[steps])
        else:
            for n in range(n_splits):
                dsk[(name, m, n)] = (pipeline, step_names,
                                     [None if s is None else s + (n,)
                                      for s in steps])
            seen[steps] = (name, m)
            out_ests_append((name, m))
            m += 1

    if is_transform:
        return out_ests, Xs
    return out_ests


def _do_n_samples(dsk, token, Xs, n_splits):
    name = 'n_samples-' + token
    n_samples = []
    n_samples_append = n_samples.append
    seen = {}
    m = 0
    for x in Xs:
        if x in seen:
            n_samples_append(seen[x])
        else:
            for n in range(n_splits):
                dsk[name, m, n] = (_num_samples, x + (n,))
            n_samples_append((name, m))
            seen[x] = (name, m)
            m += 1
    return n_samples


def _do_featureunion(dsk, next_token, est, cv, fields, tokens, params, Xs, ys,
                     fit_params, n_splits, error_score):
    if 'transformer_list' in fields:
        raise NotImplementedError("Setting FeatureUnion.transformer_list "
                                  "in a gridsearch")

    (field_to_index,
     step_fields_lk) = _group_subparams(est.transformer_list, fields,
                                        ignore=('transformer_weights'))
    fit_params_lk = _group_fit_params(est.transformer_list, fit_params)

    token = next_token(est)

    n_samples = _do_n_samples(dsk, token, Xs, n_splits)

    fit_steps = []
    tr_Xs = []
    for (step_name, step) in est.transformer_list:
        fits, out_Xs = _do_fit_step(dsk, next_token, step, cv, fields, tokens,
                                    params, Xs, ys, fit_params, n_splits,
                                    error_score, step_fields_lk, fit_params_lk,
                                    field_to_index, step_name, False, True)
        fit_steps.append(fits)
        tr_Xs.append(out_Xs)

    # Rebuild the FeatureUnions
    step_names = [n for n, _ in est.transformer_list]

    if 'transformer_weights' in field_to_index:
        index = field_to_index['transformer_weights']
        weight_lk = {}
        weight_tokens = list(pluck(index, tokens))
        for i, tok in enumerate(weight_tokens):
            if tok not in weight_lk:
                weights = params[i][index]
                if weights is MISSING:
                    weights = est.transformer_weights
                lk = weights or {}
                weight_list = [lk.get(n) for n in step_names]
                weight_lk[tok] = (weights, weight_list)
        weights = get(weight_tokens, weight_lk)
    else:
        lk = est.transformer_weights or {}
        weight_list = [lk.get(n) for n in step_names]
        weight_tokens = repeat(None)
        weights = repeat((est.transformer_weights, weight_list))

    out = []
    out_append = out.append
    fit_name = 'feature-union-' + token
    tr_name = 'feature-union-concat-' + token
    m = 0
    seen = {}
    for steps, Xs, wt, (w, wl), nsamp in zip(zip(*fit_steps), zip(*tr_Xs),
                                             weight_tokens, weights, n_samples):
        if (steps, wt) in seen:
            out_append(seen[steps, wt])
        else:
            for n in range(n_splits):
                dsk[(fit_name, m, n)] = (feature_union, step_names,
                                         [None if s is None else s + (n,)
                                          for s in steps], w)
                dsk[(tr_name, m, n)] = (feature_union_concat,
                                        [None if x is None else x + (n,)
                                         for x in Xs], nsamp + (n,), wl)
            seen[steps, wt] = m
            out_append(m)
            m += 1
    return [(fit_name, i) for i in out], [(tr_name, i) for i in out]


# ------------ #
# CV splitting #
# ------------ #

def check_cv(cv=3, y=None, classifier=False):
    """Dask aware version of ``sklearn.model_selection.check_cv``

    Same as the scikit-learn version, but works if ``y`` is a dask object.
    """
    if cv is None:
        cv = 3

    # If ``cv`` is not an integer, the scikit-learn implementation doesn't
    # touch the ``y`` object, so passing on a dask object is fine
    if not is_dask_collection(y) or not isinstance(cv, numbers.Integral):
        return model_selection.check_cv(cv, y, classifier)

    if classifier:
        # ``y`` is a dask object. We need to compute the target type
        target_type = delayed(type_of_target, pure=True)(y).compute()
        if target_type in ('binary', 'multiclass'):
            return StratifiedKFold(cv)
    return KFold(cv)


def compute_n_splits(cv, X, y=None, groups=None):
    """Return the number of splits.

    Parameters
    ----------
    cv : BaseCrossValidator
    X, y, groups : array_like, dask object, or None

    Returns
    -------
    n_splits : int
    """
    if not any(is_dask_collection(i) for i in (X, y, groups)):
        return cv.get_n_splits(X, y, groups)

    if isinstance(cv, (_BaseKFold, BaseShuffleSplit)):
        return cv.n_splits

    elif isinstance(cv, PredefinedSplit):
        return len(cv.unique_folds)

    elif isinstance(cv, _CVIterableWrapper):
        return len(cv.cv)

    elif isinstance(cv, (LeaveOneOut, LeavePOut)) and not is_dask_collection(X):
        # Only `X` is referenced for these classes
        return cv.get_n_splits(X, None, None)

    elif (isinstance(cv, (LeaveOneGroupOut, LeavePGroupsOut)) and not
          is_dask_collection(groups)):
        # Only `groups` is referenced for these classes
        return cv.get_n_splits(None, None, groups)

    else:
        return delayed(cv).get_n_splits(X, y, groups).compute()


def _normalize_n_jobs(n_jobs):
    if not isinstance(n_jobs, int):
        raise TypeError("n_jobs should be an int, got %s" % n_jobs)
    if n_jobs == -1:
        n_jobs = None  # Scheduler default is use all cores
    elif n_jobs < -1:
        n_jobs = cpu_count() + 1 + n_jobs
    return n_jobs


_scheduler_aliases = {'sync': 'synchronous',
                      'sequential': 'synchronous',
                      'threaded': 'threading'}


def _normalize_scheduler(scheduler, n_jobs):
    # Default
    if scheduler is None:
        scheduler = dask.context._globals.get('get')
        if scheduler is None:
            scheduler = dask.get if n_jobs == 1 else threaded_get
        return scheduler

    # Get-functions
    if callable(scheduler):
        return scheduler

    # Support name aliases
    if isinstance(scheduler, str):
        scheduler = _scheduler_aliases.get(scheduler, scheduler)

    if scheduler in ('threading', 'multiprocessing') and n_jobs == 1:
        scheduler = dask.get
    elif scheduler == 'threading':
        scheduler = threaded_get
    elif scheduler == 'multiprocessing':
        from dask.multiprocessing import get as scheduler
    elif scheduler == 'synchronous':
        scheduler = dask.get
    elif hasattr(scheduler, 'get'):
        scheduler = scheduler.get
    else:
        raise ValueError("Unknown scheduler: %r." % scheduler)
    return scheduler


class DaskBaseSearchCV(BaseEstimator, MetaEstimatorMixin):
    """Base class for hyper parameter search with cross-validation."""

    def __init__(self, estimator, scoring=None, iid=True, refit=True, cv=None,
                 error_score='raise',
                 return_train_score=_RETURN_TRAIN_SCORE_DEFAULT, scheduler=None,
                 n_jobs=-1, cache_cv=True):
        self.scoring = scoring
        self.estimator = estimator
        self.iid = iid
        self.refit = refit
        self.cv = cv
        self.error_score = error_score
        self.return_train_score = return_train_score
        self.scheduler = scheduler
        self.n_jobs = n_jobs
        self.cache_cv = cache_cv

    def _check_if_refit(self, attr):
        if not self.refit:
            raise AttributeError(
                "'{}' is not a valid attribute with 'refit=False'.".format(attr))

    @property
    def _estimator_type(self):
        return self.estimator._estimator_type

    @property
    def best_params_(self):
        check_is_fitted(self, 'cv_results_')
        self._check_if_refit('best_params_')
        return self.cv_results_['params'][self.best_index_]

    @property
    def best_score_(self):
        check_is_fitted(self, 'cv_results_')
        self._check_if_refit('best_score_')
        if _HAS_MULTIPLE_METRICS and self.multimetric_:
            key = self.refit
        else:
            key = 'score'
        return self.cv_results_['mean_test_{}'.format(key)][self.best_index_]

    def _check_is_fitted(self, method_name):
        if not _is_arraylike(self.refit) and not self.refit:
            msg = ('This {0} instance was initialized with refit=False. {1} '
                   'is available only after refitting on the best '
                   'parameters.').format(type(self).__name__, method_name)
            raise NotFittedError(msg)
        else:
            check_is_fitted(self, 'best_estimator_')

    @property
    def classes_(self):
        self._check_is_fitted("classes_")
        return self.best_estimator_.classes_

    @if_delegate_has_method(delegate=('best_estimator_', 'estimator'))
    @derived_from(BaseSearchCV)
    def predict(self, X):
        self._check_is_fitted('predict')
        return self.best_estimator_.predict(X)

    @if_delegate_has_method(delegate=('best_estimator_', 'estimator'))
    @derived_from(BaseSearchCV)
    def predict_proba(self, X):
        self._check_is_fitted('predict_proba')
        return self.best_estimator_.predict_proba(X)

    @if_delegate_has_method(delegate=('best_estimator_', 'estimator'))
    @derived_from(BaseSearchCV)
    def predict_log_proba(self, X):
        self._check_is_fitted('predict_log_proba')
        return self.best_estimator_.predict_log_proba(X)

    @if_delegate_has_method(delegate=('best_estimator_', 'estimator'))
    @derived_from(BaseSearchCV)
    def decision_function(self, X):
        self._check_is_fitted('decision_function')
        return self.best_estimator_.decision_function(X)

    @if_delegate_has_method(delegate=('best_estimator_', 'estimator'))
    @derived_from(BaseSearchCV)
    def transform(self, X):
        self._check_is_fitted('transform')
        return self.best_estimator_.transform(X)

    @if_delegate_has_method(delegate=('best_estimator_', 'estimator'))
    @derived_from(BaseSearchCV)
    def inverse_transform(self, Xt):
        self._check_is_fitted('inverse_transform')
        return self.best_estimator_.transform(Xt)

    @derived_from(BaseSearchCV)
    def score(self, X, y=None):
        if self.scorer_ is None:
            raise ValueError("No score function explicitly defined, "
                             "and the estimator doesn't provide one %s"
                             % self.best_estimator_)
        return self.scorer_(self.best_estimator_, X, y)

    def fit(self, X, y=None, groups=None, **fit_params):
        """Run fit with all sets of parameters.

        Parameters
        ----------
        X : array-like, shape = [n_samples, n_features]
            Training vector, where n_samples is the number of samples and
            n_features is the number of features.
        y : array-like, shape = [n_samples] or [n_samples, n_output], optional
            Target relative to X for classification or regression;
            None for unsupervised learning.
        groups : array-like, shape = [n_samples], optional
            Group labels for the samples used while splitting the dataset into
            train/test set.
        **fit_params
            Parameters passed to the ``fit`` method of the estimator
        """
        estimator = self.estimator
        if _HAS_MULTIPLE_METRICS:
            from sklearn.metrics.scorer import _check_multimetric_scoring
            scorer, multimetric = _check_multimetric_scoring(estimator,
                                                             scoring=self.scoring)
            if not multimetric:
                scorer = scorer['score']
            self.multimetric_ = multimetric

            if self.multimetric_:
                if self.refit is not False and (
                        not isinstance(self.refit, str) or
                        # This will work for both dict / list (tuple)
                        self.refit not in scorer):
                    raise ValueError("For multi-metric scoring, the parameter "
                                     "refit must be set to a scorer key "
                                     "to refit an estimator with the best "
                                     "parameter setting on the whole data and "
                                     "make the best_* attributes "
                                     "available for that metric. If this is not "
                                     "needed, refit should be set to False "
                                     "explicitly. %r was passed." % self.refit)
        else:
            scorer = check_scoring(estimator, scoring=self.scoring)
            multimetric = False

        self.scorer_ = scorer

        error_score = self.error_score
        if not (isinstance(error_score, numbers.Number) or
                error_score == 'raise'):
            raise ValueError("error_score must be the string 'raise' or a"
                             " numeric value.")

        cv_split = getattr(self, '_get_cv_split', None)
        if cv_split:
            cv_split = cv_split()
        dsk, keys, n_splits = build_graph(estimator, self.cv, self.scorer_,
                                          list(self._get_param_iterator()),
                                          X, y, groups, fit_params,
                                          iid=self.iid,
                                          refit=self.refit,
                                          error_score=error_score,
                                          return_train_score=self.return_train_score,
                                          cache_cv=self.cache_cv,
<<<<<<< HEAD
                                          cv_split=cv_split)
=======
                                          multimetric=multimetric)
>>>>>>> 86d14bde
        self.dask_graph_ = dsk
        self.n_splits_ = n_splits

        n_jobs = _normalize_n_jobs(self.n_jobs)
        scheduler = _normalize_scheduler(self.scheduler, n_jobs)

        out = scheduler(dsk, keys, num_workers=n_jobs)

        results = handle_deprecated_train_score(out[0], self.return_train_score)
        self.cv_results_ = results

<<<<<<< HEAD
        if (cv_split and _is_arraylike(self.refit)) or self.refit:
=======
        if self.refit:
            if _HAS_MULTIPLE_METRICS and self.multimetric_:
                key = self.refit
            else:
                key = 'score'
            self.best_index_ = np.flatnonzero(
                results["rank_test_{}".format(key)] == 1)[0]

>>>>>>> 86d14bde
            self.best_estimator_ = out[1]

        return self


    def visualize(self, filename='mydask', format=None, **kwargs):
        """Render the task graph for this parameter search using ``graphviz``.

        Requires ``graphviz`` to be installed.

        Parameters
        ----------
        filename : str or None, optional
            The name (without an extension) of the file to write to disk.  If
            `filename` is None, no file will be written, and we communicate
            with dot using only pipes.
        format : {'png', 'pdf', 'dot', 'svg', 'jpeg', 'jpg'}, optional
            Format in which to write output file.  Default is 'png'.
        **kwargs
            Additional keyword arguments to forward to ``dask.dot.to_graphviz``.

        Returns
        -------
        result : IPython.diplay.Image, IPython.display.SVG, or None
            See ``dask.dot.dot_graph`` for more information.
        """
        check_is_fitted(self, 'dask_graph_')
        return dask.visualize(self.dask_graph_, filename=filename,
                              format=format, **kwargs)


_DOC_TEMPLATE = """{oneliner}

{name} implements a "fit" and a "score" method.
It also implements "predict", "predict_proba", "decision_function",
"transform" and "inverse_transform" if they are implemented in the
estimator used.

{description}

Parameters
----------
estimator : estimator object.
    This is assumed to implement the scikit-learn estimator interface.
    Either estimator needs to provide a ``score`` function,
    or ``scoring`` must be passed.

{parameters}

scoring : string, callable, list/tuple, dict or None, default: None
    A single string or a callable to evaluate the predictions on the test
    set.

    For evaluating multiple metrics, either give a list of (unique) strings
    or a dict with names as keys and callables as values.

    NOTE that when using custom scorers, each scorer should return a single
    value. Metric functions returning a list/array of values can be wrapped
    into multiple scorers that return one value each.

    If None, the estimator's default scorer (if available) is used.

iid : boolean, default=True
    If True, the data is assumed to be identically distributed across
    the folds, and the loss minimized is the total loss per sample,
    and not the mean loss across the folds.

cv : int, cross-validation generator or an iterable, optional
    Determines the cross-validation splitting strategy.
    Possible inputs for cv are:
        - None, to use the default 3-fold cross validation,
        - integer, to specify the number of folds in a ``(Stratified)KFold``,
        - An object to be used as a cross-validation generator.
        - An iterable yielding train, test splits.

    For integer/None inputs, if the estimator is a classifier and ``y`` is
    either binary or multiclass, ``StratifiedKFold`` is used. In all
    other cases, ``KFold`` is used.

refit : boolean, or string, default=True
    Refit an estimator using the best found parameters on the whole
    dataset.

    For multiple metric evaluation, this needs to be a string denoting the
    scorer is used to find the best parameters for refitting the estimator
    at the end.

    The refitted estimator is made available at the ``best_estimator_``
    attribute and permits using ``predict`` directly on this
    ``GridSearchCV`` instance.

    Also for multiple metric evaluation, the attributes ``best_index_``,
    ``best_score_`` and ``best_parameters_`` will only be available if
    ``refit`` is set and all of them will be determined w.r.t this specific
    scorer.

    See ``scoring`` parameter to know more about multiple metric
    evaluation.

error_score : 'raise' (default) or numeric
    Value to assign to the score if an error occurs in estimator fitting.
    If set to 'raise', the error is raised. If a numeric value is given,
    FitFailedWarning is raised. This parameter does not affect the refit
    step, which will always raise the error.

return_train_score : boolean, default=True
    If ``'False'``, the ``cv_results_`` attribute will not include training
    scores.

    Note that for scikit-learn >= 0.19.1, the default of ``True`` is
    deprecated, and a warning will be raised when accessing train score results
    without explicitly asking for train scores.

scheduler : string, callable, Client, or None, default=None
    The dask scheduler to use. Default is to use the global scheduler if set,
    and fallback to the threaded scheduler otherwise. To use a different
    scheduler either specify it by name (either "threading", "multiprocessing",
    or "synchronous"), pass in a ``dask.distributed.Client``, or provide a
    scheduler ``get`` function.

n_jobs : int, default=-1
    Number of jobs to run in parallel. Ignored for the synchronous and
    distributed schedulers. If ``n_jobs == -1`` [default] all cpus are used.
    For ``n_jobs < -1``, ``(n_cpus + 1 + n_jobs)`` are used.

cache_cv : bool, default=True
    Whether to extract each train/test subset at most once in each worker
    process, or every time that subset is needed. Caching the splits can
    speedup computation at the cost of increased memory usage per worker
    process.
    If True, worst case memory usage is ``(n_splits + 1) * (X.nbytes +
    y.nbytes)`` per worker. If False, worst case memory usage is
    ``(n_threads_per_worker + 1) * (X.nbytes + y.nbytes)`` per worker.

Examples
--------
{example}

Attributes
----------
cv_results_ : dict of numpy (masked) ndarrays
    A dict with keys as column headers and values as columns, that can be
    imported into a pandas ``DataFrame``.

    For instance the below given table

    +------------+-----------+------------+-----------------+---+---------+
    |param_kernel|param_gamma|param_degree|split0_test_score|...|rank.....|
    +============+===========+============+=================+===+=========+
    |  'poly'    |     --    |      2     |        0.8      |...|    2    |
    +------------+-----------+------------+-----------------+---+---------+
    |  'poly'    |     --    |      3     |        0.7      |...|    4    |
    +------------+-----------+------------+-----------------+---+---------+
    |  'rbf'     |     0.1   |     --     |        0.8      |...|    3    |
    +------------+-----------+------------+-----------------+---+---------+
    |  'rbf'     |     0.2   |     --     |        0.9      |...|    1    |
    +------------+-----------+------------+-----------------+---+---------+

    will be represented by a ``cv_results_`` dict of::

        {{
        'param_kernel': masked_array(data = ['poly', 'poly', 'rbf', 'rbf'],
                                        mask = [False False False False]...)
        'param_gamma': masked_array(data = [-- -- 0.1 0.2],
                                    mask = [ True  True False False]...),
        'param_degree': masked_array(data = [2.0 3.0 -- --],
                                        mask = [False False  True  True]...),
        'split0_test_score'  : [0.8, 0.7, 0.8, 0.9],
        'split1_test_score'  : [0.82, 0.5, 0.7, 0.78],
        'mean_test_score'    : [0.81, 0.60, 0.75, 0.82],
        'std_test_score'     : [0.02, 0.01, 0.03, 0.03],
        'rank_test_score'    : [2, 4, 3, 1],
        'split0_train_score' : [0.8, 0.7, 0.8, 0.9],
        'split1_train_score' : [0.82, 0.7, 0.82, 0.5],
        'mean_train_score'   : [0.81, 0.7, 0.81, 0.7],
        'std_train_score'    : [0.03, 0.04, 0.03, 0.03],
        'mean_fit_time'      : [0.73, 0.63, 0.43, 0.49],
        'std_fit_time'       : [0.01, 0.02, 0.01, 0.01],
        'mean_score_time'    : [0.007, 0.06, 0.04, 0.04],
        'std_score_time'     : [0.001, 0.002, 0.003, 0.005],
        'params'             : [{{'kernel': 'poly', 'degree': 2}}, ...],
        }}

    NOTE that the key ``'params'`` is used to store a list of parameter
    settings dict for all the parameter candidates.

    The ``mean_fit_time``, ``std_fit_time``, ``mean_score_time`` and
    ``std_score_time`` are all in seconds.

best_estimator_ : estimator
    Estimator that was chosen by the search, i.e. estimator
    which gave highest score (or smallest loss if specified)
    on the left out data. Not available if refit=False.

best_score_ : float or dict of floats
    Score of best_estimator on the left out data.
    When using multiple metrics, ``best_score_`` will be a dictionary
    where the keys are the names of the scorers, and the values are
    the mean test score for that scorer.

best_params_ : dict
    Parameter setting that gave the best results on the hold out data.

best_index_ : int or dict of ints
    The index (of the ``cv_results_`` arrays) which corresponds to the best
    candidate parameter setting.

    The dict at ``search.cv_results_['params'][search.best_index_]`` gives
    the parameter setting for the best model, that gives the highest
    mean score (``search.best_score_``).

    When using multiple metrics, ``best_index_`` will be a dictionary
    where the keys are the names of the scorers, and the values are
    the index with the best mean score for that scorer, as described above.

scorer_ : function or dict of functions
    Scorer function used on the held out data to choose the best
    parameters for the model. A dictionary of ``{{scorer_name: scorer}}``
    when multiple metrics are used.

n_splits_ : int
    The number of cross-validation splits (folds/iterations).

Notes
------
The parameters selected are those that maximize the score of the left out
data, unless an explicit score is passed in which case it is used instead.
"""

# ------------ #
# GridSearchCV #
# ------------ #

_grid_oneliner = """\
Exhaustive search over specified parameter values for an estimator.\
"""
_grid_description = """\
The parameters of the estimator used to apply these methods are optimized
by cross-validated grid-search over a parameter grid.\
"""
_grid_parameters = """\
param_grid : dict or list of dictionaries
    Dictionary with parameters names (string) as keys and lists of
    parameter settings to try as values, or a list of such
    dictionaries, in which case the grids spanned by each dictionary
    in the list are explored. This enables searching over any sequence
    of parameter settings.\
"""
_grid_example = """\
>>> import dask_searchcv as dcv
>>> from sklearn import svm, datasets
>>> iris = datasets.load_iris()
>>> parameters = {'kernel': ['linear', 'rbf'], 'C': [1, 10]}
>>> svc = svm.SVC()
>>> clf = dcv.GridSearchCV(svc, parameters)
>>> clf.fit(iris.data, iris.target)  # doctest: +NORMALIZE_WHITESPACE +ELLIPSIS
GridSearchCV(cache_cv=..., cv=..., error_score=...,
        estimator=SVC(C=..., cache_size=..., class_weight=..., coef0=...,
                      decision_function_shape=..., degree=..., gamma=...,
                      kernel=..., max_iter=-1, probability=False,
                      random_state=..., shrinking=..., tol=...,
                      verbose=...),
        iid=..., n_jobs=..., param_grid=..., refit=..., return_train_score=...,
        scheduler=..., scoring=...)
>>> sorted(clf.cv_results_.keys())  # doctest: +NORMALIZE_WHITESPACE +ELLIPSIS
['mean_fit_time', 'mean_score_time', 'mean_test_score',...
 'mean_train_score', 'param_C', 'param_kernel', 'params',...
 'rank_test_score', 'split0_test_score',...
 'split0_train_score', 'split1_test_score', 'split1_train_score',...
 'split2_test_score', 'split2_train_score',...
 'std_fit_time', 'std_score_time', 'std_test_score', 'std_train_score'...]\
"""


class GridSearchCV(DaskBaseSearchCV):
    __doc__ = _DOC_TEMPLATE.format(name="GridSearchCV",
                                   oneliner=_grid_oneliner,
                                   description=_grid_description,
                                   parameters=_grid_parameters,
                                   example=_grid_example)

    def __init__(self, estimator, param_grid, scoring=None, iid=True,
                 refit=True, cv=None, error_score='raise',
                 return_train_score=_RETURN_TRAIN_SCORE_DEFAULT,
                 scheduler=None, n_jobs=-1, cache_cv=True):
        super(GridSearchCV, self).__init__(estimator=estimator,
                                           scoring=scoring,
                                           iid=iid,
                                           refit=refit,
                                           cv=cv,
                                           error_score=error_score,
                                           return_train_score=return_train_score,
                                           scheduler=scheduler,
                                           n_jobs=n_jobs,
                                           cache_cv=cache_cv)

        _check_param_grid(param_grid)
        self.param_grid = param_grid

    def _get_param_iterator(self):
        """Return ParameterGrid instance for the given param_grid"""
        return model_selection.ParameterGrid(self.param_grid)


# ------------------ #
# RandomizedSearchCV #
# ------------------ #

_randomized_oneliner = "Randomized search on hyper parameters."
_randomized_description = """\
In contrast to GridSearchCV, not all parameter values are tried out, but
rather a fixed number of parameter settings is sampled from the specified
distributions. The number of parameter settings that are tried is
given by n_iter.

If all parameters are presented as a list, sampling without replacement is
performed. If at least one parameter is given as a distribution, sampling
with replacement is used. It is highly recommended to use continuous
distributions for continuous parameters.\
"""
_randomized_parameters = """\
param_distributions : dict
    Dictionary with parameters names (string) as keys and distributions
    or lists of parameters to try. Distributions must provide a ``rvs``
    method for sampling (such as those from scipy.stats.distributions).
    If a list is given, it is sampled uniformly.

n_iter : int, default=10
    Number of parameter settings that are sampled. n_iter trades
    off runtime vs quality of the solution.

random_state : int or RandomState
    Pseudo random number generator state used for random uniform sampling
    from lists of possible values instead of scipy.stats distributions.\
"""
_randomized_example = """\
>>> import dask_searchcv as dcv
>>> from scipy.stats import expon
>>> from sklearn import svm, datasets
>>> iris = datasets.load_iris()
>>> parameters = {'C': expon(scale=100), 'kernel': ['linear', 'rbf']}
>>> svc = svm.SVC()
>>> clf = dcv.RandomizedSearchCV(svc, parameters, n_iter=100)
>>> clf.fit(iris.data, iris.target)  # doctest: +NORMALIZE_WHITESPACE +ELLIPSIS
RandomizedSearchCV(cache_cv=..., cv=..., error_score=...,
        estimator=SVC(C=..., cache_size=..., class_weight=..., coef0=...,
                      decision_function_shape=..., degree=..., gamma=...,
                      kernel=..., max_iter=..., probability=...,
                      random_state=..., shrinking=..., tol=...,
                      verbose=...),
        iid=..., n_iter=..., n_jobs=..., param_distributions=...,
        random_state=..., refit=..., return_train_score=...,
        scheduler=..., scoring=...)
>>> sorted(clf.cv_results_.keys())  # doctest: +NORMALIZE_WHITESPACE +ELLIPSIS
['mean_fit_time', 'mean_score_time', 'mean_test_score',...
 'mean_train_score', 'param_C', 'param_kernel', 'params',...
 'rank_test_score', 'split0_test_score',...
 'split0_train_score', 'split1_test_score', 'split1_train_score',...
 'split2_test_score', 'split2_train_score',...
 'std_fit_time', 'std_score_time', 'std_test_score', 'std_train_score'...]\
"""


class RandomizedSearchCV(DaskBaseSearchCV):
    __doc__ = _DOC_TEMPLATE.format(name="RandomizedSearchCV",
                                   oneliner=_randomized_oneliner,
                                   description=_randomized_description,
                                   parameters=_randomized_parameters,
                                   example=_randomized_example)

    def __init__(self, estimator, param_distributions, n_iter=10,
                 random_state=None, scoring=None, iid=True, refit=True,
                 cv=None, error_score='raise',
                 return_train_score=_RETURN_TRAIN_SCORE_DEFAULT,
                 scheduler=None, n_jobs=-1, cache_cv=True):

        super(RandomizedSearchCV, self).__init__(estimator=estimator,
                                                 scoring=scoring,
                                                 iid=iid,
                                                 refit=refit,
                                                 cv=cv,
                                                 error_score=error_score,
                                                 return_train_score=return_train_score,
                                                 scheduler=scheduler,
                                                 n_jobs=n_jobs,
                                                 cache_cv=cache_cv)

        self.param_distributions = param_distributions
        self.n_iter = n_iter
        self.random_state = random_state

    def _get_param_iterator(self):
        """Return ParameterSampler instance for the given distributions"""
        return model_selection.ParameterSampler(self.param_distributions,
                                                self.n_iter,
                                                random_state=self.random_state)<|MERGE_RESOLUTION|>--- conflicted
+++ resolved
@@ -39,12 +39,9 @@
                       decompress_params, score, feature_union,
                       feature_union_concat, MISSING)
 from .utils import to_indexable, to_keys, unzip, is_dask_collection
-<<<<<<< HEAD
 from sklearn.utils.validation import _is_arraylike
-=======
 from ._compat import _HAS_MULTIPLE_METRICS, _SK_VERSION
 
->>>>>>> 86d14bde
 try:
     from cytoolz import get, pluck
 except ImportError:  # pragma: no cover
@@ -90,15 +87,10 @@
 
 def build_graph(estimator, cv, scorer, candidate_params, X, y=None,
                 groups=None, fit_params=None, iid=True, refit=True,
-<<<<<<< HEAD
-                error_score='raise', return_train_score=True, cache_cv=True,
-                cv_split=None):
-
-=======
+                return_train_score=_RETURN_TRAIN_SCORE_DEFAULT, cache_cv=True,
                 error_score='raise',
-                return_train_score=_RETURN_TRAIN_SCORE_DEFAULT, cache_cv=True,
+                cv_split=None,
                 multimetric=False):
->>>>>>> 86d14bde
 
     X, y, groups = to_indexable(X, y, groups)
     cv = check_cv(cv, y, is_classifier(estimator))
@@ -113,7 +105,6 @@
             raise ValueError('Expected refit=X or refit=(X, y) with cv_split')
     else:
         cv_split = _cv_split
-        refit = bool(refit)
 
     if fit_params:
         # A mapping of {name: (name, graph-key)}
@@ -158,16 +149,11 @@
         else:
             X_name = refit
 
-<<<<<<< HEAD
-    if refit is True or _is_arraylike(refit):
-=======
-    if refit:
+    if refit is True or not isinstance(refit, bool):
         if multimetric:
             scorer = refit
         else:
             scorer = 'score'
-
->>>>>>> 86d14bde
         best_params = 'best-params-' + main_token
         dsk[best_params] = (get_best_params, candidate_params_name, cv_results,
                             scorer)
@@ -884,11 +870,8 @@
                                           error_score=error_score,
                                           return_train_score=self.return_train_score,
                                           cache_cv=self.cache_cv,
-<<<<<<< HEAD
-                                          cv_split=cv_split)
-=======
+                                          cv_split=cv_split,
                                           multimetric=multimetric)
->>>>>>> 86d14bde
         self.dask_graph_ = dsk
         self.n_splits_ = n_splits
 
@@ -900,10 +883,7 @@
         results = handle_deprecated_train_score(out[0], self.return_train_score)
         self.cv_results_ = results
 
-<<<<<<< HEAD
-        if (cv_split and _is_arraylike(self.refit)) or self.refit:
-=======
-        if self.refit:
+        if (cv_split and not isinstance(self.refit, bool) or self.refit):
             if _HAS_MULTIPLE_METRICS and self.multimetric_:
                 key = self.refit
             else:
@@ -911,7 +891,6 @@
             self.best_index_ = np.flatnonzero(
                 results["rank_test_{}".format(key)] == 1)[0]
 
->>>>>>> 86d14bde
             self.best_estimator_ = out[1]
 
         return self
