--- conflicted
+++ resolved
@@ -618,8 +618,7 @@
 
 def test_scheduler_param_bad():
     with pytest.raises(ValueError):
-<<<<<<< HEAD
-        _normalize_scheduler('threeding', 4, loop)
+        _normalize_scheduler('threeding', 4)
 
 
 def test_param_iterator():
@@ -712,7 +711,4 @@
 
     assert len(dsk) == len(dsk2)
 
-    assert set(dsk.keys()) == set(dsk2.keys())
-=======
-        _normalize_scheduler('threeding', 4)
->>>>>>> 0f87f539
+    assert set(dsk.keys()) == set(dsk2.keys())