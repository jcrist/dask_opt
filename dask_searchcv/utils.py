from __future__ import absolute_import, division, print_function, unicode_literals
import copy
from distutils.version import LooseVersion

import dask
import dask.array as da
<<<<<<< HEAD
from dask.base import is_dask_collection, tokenize
=======
from dask.base import tokenize
>>>>>>> a2dd24ed
from dask.delayed import delayed, Delayed

from sklearn.utils.validation import indexable, _is_arraylike
from sklearn.pipeline import Pipeline as sk_Pipeline

def is_pipeline(estimator):
    if isinstance(estimator, sk_Pipeline):
        ret = True
    try:
        from elm.pipeline import Pipeline as elm_Pipeline
        ret = isinstance(estimator, elm_Pipeline)
    except:
        ret = False
    return ret

def _get_est_type(est):
    if hasattr(est, '_cls_name'):
        est_type = est._cls_name.lower()
    else:
        est_type = type(est).__name__.lower()
    return est_type


if LooseVersion(dask.__version__) > '0.15.4':
    from dask.base import is_dask_collection
else:
    from dask.base import Base

    def is_dask_collection(x):
        return isinstance(x, Base)


def _indexable(x):
    return indexable(x)[0]


def _maybe_indexable(x):
    return indexable(x)[0] if _is_arraylike(x) else x


def to_indexable(*args, **kwargs):
    """Ensure that all args are an indexable type.

    Conversion runs lazily for dask objects, immediately otherwise.

    Parameters
    ----------
    args : array_like or scalar
    allow_scalars : bool, optional
        Whether to allow scalars in args. Default is False.
    """
    if kwargs.get('allow_scalars', False):
        indexable = _maybe_indexable
    else:
        indexable = _indexable
    for x in args:
        if x is None or isinstance(x, da.Array):
            yield x
        elif is_dask_collection(x):
            yield delayed(indexable, pure=True)(x)
        else:
            yield indexable(x)


def to_keys(dsk, *args):
    for x in args:
        if x is None:
            yield None
        elif isinstance(x, da.Array):
            x = delayed(x)
            dsk.update(x.dask)
            yield x.key
        elif isinstance(x, Delayed):
            dsk.update(x.dask)
            yield x.key
        else:
            assert not is_dask_collection(x)
            key = 'array-' + tokenize(x)
            dsk[key] = x
            yield key


def copy_estimator(est):
    # Semantically, we'd like to use `sklearn.clone` here instead. However,
    # `sklearn.clone` isn't threadsafe, so we don't want to call it in
    # tasks.  Since `est` is guaranteed to not be a fit estimator, we can
    # use `copy.deepcopy` here without fear of copying large data.
    return copy.deepcopy(est)


def unzip(itbl, n):
    return zip(*itbl) if itbl else [()] * n<|MERGE_RESOLUTION|>--- conflicted
+++ resolved
@@ -4,11 +4,7 @@
 
 import dask
 import dask.array as da
-<<<<<<< HEAD
-from dask.base import is_dask_collection, tokenize
-=======
 from dask.base import tokenize
->>>>>>> a2dd24ed
 from dask.delayed import delayed, Delayed
 
 from sklearn.utils.validation import indexable, _is_arraylike
